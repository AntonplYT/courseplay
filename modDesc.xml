--- conflicted
+++ resolved
@@ -1,10 +1,6 @@
 ﻿<?xml version="1.0" encoding="utf-8" standalone="no" ?>
 <modDesc descVersion="13">
-<<<<<<< HEAD
-	<version>3.41.0329</version>
-=======
 	<version>3.41.0333</version>
->>>>>>> 3210e971
 	<author>Jakob Tischler / Thomas Gärtner / Horoman</author>
 	<title>
 		<de>Courseplay</de>
