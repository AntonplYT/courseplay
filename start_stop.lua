--- conflicted
+++ resolved
@@ -224,11 +224,7 @@
 end;
 
 function courseplay:getCanUseAiMode(vehicle)
-<<<<<<< HEAD
-	if not vehicle.isMotorStarted or (vehicle.ignitionMode and (vehicle.ignitionMode ~= 2 or (vehicle.motorStartTime > vehicle.time and vehicle.ignitionMode == 2))) then
-=======
 	if not vehicle.isMotorStarted or (vehicle.motorStartTime and vehicle.motorStartTime > vehicle.time) then
->>>>>>> 8092a4e2
 		return false;
 	end;
 
